# -*- coding: utf-8 -*-
__authors__ = 'Francesco Ciucci, Ting Hei Wan, Adeleke Maradesa, Baptiste Py'
__date__ = '28th June 2024'

"""
This file stores all the functions that are shared by all three DRT methods, i.e., simple, Bayesian, and Bayesian Hilbert Transform.
References: 
    [1] T. H. Wan, M. Saccoccio, C. Chen, F. Ciucci, Influence of the discretization methods on the distribution of relaxation times deconvolution: Implementing radial basis functions with DRTtools, Electrochimica Acta. 184 (2015) 483-499.
    [2] M. Saccoccio, T. H. Wan, C. Chen,F. Ciucci, Optimal regularization in distribution of relaxation times applied to electrochemical impedance spectroscopy: Ridge and lasso regression methods - A theoretical and experimental study, Electrochimica Acta. 147 (2014) 470-482.
    [3] J. Liu, T. H. Wan, F. Ciucci, A Bayesian view on the Hilbert transform and the Kramers-Kronig transform of electrochemical impedance data: Probabilistic estimates and quality scores, Electrochimica Acta. 357 (2020) 136864.
    [4] A. Maradesa, B. Py, T.H. Wan, M.B. Effat, F. Ciucci, Selecting the regularization parameter in the distribution of relaxation times, Journal of the Electrochemical Society. 170 (2023) 030502.
"""

# Maths and data related packages
import numpy as np
import sys
from numpy import log, log10, sqrt
import pandas as pd
from math import pi
from scipy.optimize import differential_evolution, minimize
from scipy.signal import find_peaks
import matplotlib.pyplot as plt
import importlib
from cvxopt import matrix, solvers

# pyDRTtools related package
#
from . import peak_analysis as peaks
# from . import parameter_selection as param
from . import basics
from . import nearest_PD as nPD
import importlib
importlib.reload(basics)
importlib.reload(peaks)
# importlib.reload(param)
#from . import deep_learning as deep
from . import BHT 
from . import HMC
import time 

class EIS_object(object):
    
    # The EIS_object class stores the input data and the DRT result.
      
    def __init__(self, freq, Z_prime, Z_double_prime):
        
        """
        This is EIS_object class 
        Inputs:
            freq: frequency of the EIS measurement
            Z_prime: real part of the impedance
            Z_double_prime: imaginery part of the impedance
        """
        # define an EIS_object
        self.freq = freq
        self.Z_prime = Z_prime
        self.Z_double_prime = Z_double_prime
        self.Z_exp = Z_prime + 1j*Z_double_prime
        
        # keep a copy of the original data
        self.freq_0 = freq
        self.Z_prime_0 = Z_prime
        self.Z_double_prime_0 = Z_double_prime
        self.Z_exp_0 = Z_prime + 1j*Z_double_prime

        self.tau = 1/freq # we assume that the collocation points equal to 1/freq as default
        self.tau_fine  = np.logspace(log10(self.tau.min())-0.5,log10(self.tau.max())+0.5,10*freq.shape[0]) 
        ## select custom collocation

        # tau_fine = np.logspace(tau_min, tau_max, num = N_taus, endpoint=True)   

        self.method = 'none'
    
    @classmethod
    def from_file(cls,filename):
        
        if filename.endswith('.csv'): # import from csv file
            data = pd.read_csv(filename, header=None).to_numpy()
            freq = data[:, 0]
            Z_prime = data[:, 1]
            Z_double_prime = data[:, 2]
        
        elif filename.endswith('.txt'): # import from txt file
            data = np.loadtxt(filename)
            freq = data[:, 0]
            Z_prime = data[:, 1]
            Z_double_prime = data[:, 2]
    
        return cls(freq, Z_prime, Z_double_prime)
    
    def plot_DRT(self): # plot the DRT result
        
        basics.pretty_plot(4,4)
        plt.rc('font', family='serif', size=15)
        plt.rc('xtick', labelsize=15)
        plt.rc('ytick', labelsize=15)
        plt.rc('text', usetex=True)    
        
        if self.method == 'simple':    
            plt.plot(self.out_tau_vec, self.gamma, 'k')
            y_min = 0
            y_max = max(self.gamma)
            
        elif self.method == 'credit':
            plt.fill_between(self.out_tau_vec, self.lower_bound, self.upper_bound,  facecolor='lightgrey')
            plt.plot(self.out_tau_vec, self.gamma, color='black', label='MAP')
            plt.plot(self.out_tau_vec, self.mean, color='blue', label='mean')
            plt.plot(self.out_tau_vec, self.lower_bound, color='black', linewidth=1)
            plt.plot(self.out_tau_vec, self.upper_bound, color='black', linewidth=1)
            plt.legend(frameon=False, fontsize = 15)
            y_min = 0
            y_max = max(self.upper_bound)
            
        elif self.method == 'BHT':    
            plt.semilogx(self.out_tau_vec, self.mu_gamma_fine_re, 'b', linewidth=1)
            plt.semilogx(self.out_tau_vec, self.mu_gamma_fine_im, 'k', linewidth=1)
            y_min = min(np.concatenate((self.mu_gamma_fine_re, self.mu_gamma_fine_im)))
            y_max = max(np.concatenate((self.mu_gamma_fine_re, self.mu_gamma_fine_im)))
        
        else:
            return
        
        plt.xscale('log')
        plt.xlim(self.out_tau_vec.min(), self.out_tau_vec.max())
        plt.ylim(y_min, y_max*1.1)
        plt.xlabel(r'$f/{\rm Hz}$', fontsize=20)
        plt.ylabel(r'$\gamma(\tau)/\Omega$', fontsize=20)
    
        plt.show()

# 

def simple_run(entry, rbf_type = 'Gaussian', data_used = 'Combined Re-Im Data', induct_used = 1, der_used = '1st order', cv_type = 'custom', reg_param = 1E-3, shape_control = 'FWHM Coefficient', coeff = 0.5):
    
    
    """
    This function enables to compute the DRT using ridge regression (also known as Tikhonov regression)
    References:
        T. H. Wan, M. Saccoccio, C. Chen, F. Ciucci, Influence of the discretization methods on the distribution of relaxation times deconvolution: Implementing radial basis functions with DRTtools, Electrochimica Acta 184 (2015) 483-499.
    Inputs:
        entry: an EIS spectrum
        rbf_type: discretization function
        data_used: part of the EIS spectrum used for regularization
        induct_used: treatment of the inductance part
        der_used: order of the derivative considered for the M matrix
        cv_type: regularization method used to select the regularization parameter for ridge regression
        reg_param: regularization parameter applied when "custom" is used for cv_type 
        shape_control: option for controlling the shape of the radial basis function (RBF) 
        coeff: magnitude of the shape control
    """
    
    # Step 1.1: define the optimization bounds
    N_freqs = entry.freq.shape[0]
    N_taus = entry.tau.shape[0]
    ###
    entry.b_re = entry.Z_exp.real
    entry.b_im = entry.Z_exp.imag
    # Step 1.2: compute epsilon
    entry.epsilon = basics.compute_epsilon(entry.freq, coeff, rbf_type, shape_control)
    
    # Step 1.3: compute A matrix
    ## assemble_A_re(freq_vec, tau_vec, epsilon, rbf_type)
    entry.A_re_temp = basics.assemble_A_re(entry.freq, entry.tau, entry.epsilon, rbf_type)
    entry.A_im_temp = basics.assemble_A_im(entry.freq, entry.tau, entry.epsilon, rbf_type)
    
    # Step 1.4: compute M matrix  assemble_M_1(tau_vec, epsilon, rbf_type)
    if der_used == '1st order':
        entry.M_temp = basics.assemble_M_1(entry.tau, entry.epsilon, rbf_type)
    elif der_used == '2nd order':
        entry.M_temp = basics.assemble_M_2(entry.tau, entry.epsilon, rbf_type)
    
    # Step 2: conduct ridge regularization
    if data_used == 'Combined Re-Im Data': # select both parts of the impedance for the simple run
 
        if induct_used == 0 or induct_used == 2: # without considering the inductance
            N_RL = 1 # N_RL length of resistance plus inductance
            entry.A_re = np.zeros((N_freqs, N_taus+N_RL))
            entry.A_re[:,N_RL:] = entry.A_re_temp
            entry.A_re[:,0] = 1
            
            entry.A_im = np.zeros((N_freqs, N_taus+N_RL))
            entry.A_im[:,N_RL:] = entry.A_im_temp
            
            entry.M = np.zeros((N_taus+N_RL, N_taus+N_RL))
            entry.M[N_RL:,N_RL:] = entry.M_temp
            
            # optimally select the regularization level
            # initial guess for the hyperparameter
            log_lambda_0 = log(reg_param) # initial guess for lambda
            #
            if cv_type=='custom':
                entry.lambda_value = reg_param
            else:
                entry.lambda_value = basics.optimal_lambda(entry.A_re, entry.A_im, entry.b_re, entry.b_im, entry.M, data_used, induct_used, log_lambda_0, cv_type) 
                
            print('The value of the regularization parameter is', entry.lambda_value) # to check the value of lambda
            
            # recover the DRT using cvxopt
            H_combined,c_combined = basics.quad_format_combined(entry.A_re, entry.A_im, entry.b_re, entry.b_im, entry.M, entry.lambda_value)
            # enforce positivity constraint # N_RL
            ## bound matrix
            G = matrix(-np.identity(entry.b_re.shape[0]+N_RL))
            h = matrix(np.zeros(entry.b_re.shape[0]+N_RL))
            # Formulate the quadratic programming problem
            # Solve the quadratic programming problem
            sol = solvers.qp(matrix(H_combined), matrix(c_combined),G,h)
            x = np.array(sol['x']).flatten()

            # prepare for HMC sampler, it will be used if needed
            entry.mu_Z_re = entry.A_re@x
            entry.mu_Z_im = entry.A_im@x
            entry.res_re = entry.mu_Z_re-entry.b_re
            entry.res_im = entry.mu_Z_im-entry.b_im

            # only consider std of residuals in both parts
            sigma_re_im = np.std(np.concatenate([entry.res_re,entry.res_im]))
            inv_V = 1/sigma_re_im**2*np.eye(N_freqs)
        
            Sigma_inv = (entry.A_re.T@inv_V@entry.A_re) + (entry.A_im.T@inv_V@entry.A_im) + (entry.lambda_value/sigma_re_im**2)*entry.M
            mu_numerator = entry.A_re.T@inv_V@entry.b_re + entry.A_im.T@inv_V@entry.b_im
           
        elif induct_used == 1: # considering the inductance
            N_RL = 2
            entry.A_re = np.zeros((N_freqs, N_taus+N_RL))
            entry.A_re[:, N_RL:] = entry.A_re_temp
            entry.A_re[:,1] = 1
            
            entry.A_im = np.zeros((N_freqs, N_taus+N_RL))
            entry.A_im[:, N_RL:] = entry.A_im_temp
            entry.A_im[:,0] = 2*pi*entry.freq

            entry.M = np.zeros((N_taus+N_RL, N_taus+N_RL))
            entry.M[N_RL:,N_RL:] = entry.M_temp
<<<<<<< HEAD
            
            # optimally select the regularization level
            log_lambda_0 = log(reg_param) # initial guess for lambda
            if cv_type=='custom':
                entry.lambda_value = reg_param
            else:
                entry.lambda_value = basics.optimal_lambda(entry.A_re, entry.A_im, entry.b_re, entry.b_im, entry.M, data_used, induct_used, log_lambda_0, cv_type) 
                
            print('The value of the regularization parameter is', entry.lambda_value) # to check the value of lambda
            
            # recover the DRT using cvxopt
            H_combined,c_combined = basics.quad_format_combined(entry.A_re, entry.A_im, entry.b_re, entry.b_im, entry.M, entry.lambda_value)
            # enforce positivity constraint # N_RL
            ## bound matrix
            G = matrix(-np.identity(entry.b_re.shape[0]+N_RL))
            h = matrix(np.zeros(entry.b_re.shape[0]+N_RL))
            # Formulate the quadratic programming problem
            # Solve the quadratic programming problem
            sol = solvers.qp(matrix(H_combined), matrix(c_combined),G,h)
            x = np.array(sol['x']).flatten()

            entry.mu_Z_re = entry.A_re@x
            entry.mu_Z_im = entry.A_im@x
            entry.res_re = entry.mu_Z_re-entry.b_re
            entry.res_im = entry.mu_Z_im-entry.b_im

            # only consider std of residuals in both parts
            sigma_re_im = np.std(np.concatenate([entry.res_re,entry.res_im]))
            inv_V = 1/sigma_re_im**2*np.eye(N_freqs)
        
            Sigma_inv = (entry.A_re.T@inv_V@entry.A_re) + (entry.A_im.T@inv_V@entry.A_im) + (entry.lambda_value/sigma_re_im**2)*entry.M
            mu_numerator = entry.A_re.T@inv_V@entry.b_re + entry.A_im.T@inv_V@entry.b_im
            
=======
        
        # optimally select the regularization level
        log_lambda_0 = log(reg_param) # initial guess for lambda
        entry.lambda_value = basics.optimal_lambda(entry.A_re, entry.A_im, entry.b_re, entry.b_im, entry.M, log_lambda_0, cv_type) 

        # recover the DRT using cvxopt
        H_combined,c_combined = basics.quad_format_combined(entry.A_re, entry.A_im, entry.b_re, entry.b_im, entry.M, entry.lambda_value)
        # enforce positivity constraint # N_RL
        lb = np.zeros([entry.b_re.shape[0]+N_RL]) 
        bound_mat = np.eye(lb.shape[0])
        ###
        x = basics.cvxopt_solve_qpr(H_combined, c_combined,-bound_mat,lb) # using cvxopt
        # prepare for HMC sampler, it will be used if needed
        entry.mu_Z_re = entry.A_re@x
        entry.mu_Z_im = entry.A_im@x
        entry.res_re = entry.mu_Z_re-entry.b_re
        entry.res_im = entry.mu_Z_im-entry.b_im

        # only consider std of residuals in both parts
        sigma_re_im = np.std(np.concatenate([entry.res_re,entry.res_im]))
        inv_V = 1/sigma_re_im**2*np.eye(N_freqs)
    
        Sigma_inv = (entry.A_re.T@inv_V@entry.A_re) + (entry.A_im.T@inv_V@entry.A_im) + (entry.lambda_value/sigma_re_im**2)*entry.M
        mu_numerator = entry.A_re.T@inv_V@entry.b_re + entry.A_im.T@inv_V@entry.b_im
        
>>>>>>> 6d798fd5
    elif data_used == 'Im Data': # select the imaginary part of the impedance for the simple run
        
        if induct_used == 0 or induct_used == 2: # without considering the inductance
            N_RL = 0 # N_RL length of resistance plus inductance
            entry.A_re = np.zeros((N_freqs, N_taus+N_RL))
            entry.A_re[:, N_RL:] = entry.A_re_temp
            
            entry.A_im = np.zeros((N_freqs, N_taus+N_RL))
            entry.A_im[:, N_RL:] = entry.A_im_temp
            
            entry.M = np.zeros((N_taus+N_RL, N_taus+N_RL))
            entry.M[N_RL:,N_RL:] = entry.M_temp
            
            # optimally select the regularization level
            log_lambda_0 = log(reg_param) # initial guess for lambda
            if cv_type=='custom':
                entry.lambda_value = reg_param
            else:
                entry.lambda_value = basics.optimal_lambda(entry.A_re, entry.A_im, entry.b_re, entry.b_im, entry.M, data_used, induct_used, log_lambda_0, cv_type) 
                
            print('The value of the regularization parameter is', entry.lambda_value) # to check the value of lambda
            
            # recover the DRT using cvxopt
            H_im, c_im = basics.quad_format_separate(entry.A_im, entry.b_im, entry.M, entry.lambda_value)
            # enforce positivity constraints
            ## bound matrix
            G = matrix(-np.identity(entry.b_im.shape[0]+N_RL))
            h = matrix(np.zeros(entry.b_im.shape[0]+N_RL))
            # Formulate the quadratic programming problem
            # Solve the quadratic programming problem
            sol = solvers.qp(matrix(H_im), matrix(c_im),G,h)
            x = np.array(sol['x']).flatten()

            # prepare for HMC sampler
            entry.mu_Z_re = entry.A_re@x
            entry.mu_Z_im = entry.A_im@x
            entry.res_re = entry.mu_Z_re-entry.b_re
            entry.res_im = entry.mu_Z_im-entry.b_im
            
            # only consider std of residuals in the imaginary part
            sigma_re_im = np.std(entry.res_im)
            inv_V = 1/sigma_re_im**2*np.eye(N_freqs)
            
            Sigma_inv = (entry.A_im.T@inv_V@entry.A_im) + (entry.lambda_value/sigma_re_im**2)*entry.M
            mu_numerator = entry.A_im.T@inv_V@entry.b_im

            
        elif induct_used == 1: # considering the inductance
            N_RL = 1
            entry.A_re = np.zeros((N_freqs, N_taus+N_RL))
            entry.A_re[:, N_RL:] = entry.A_re_temp
            
            entry.A_im = np.zeros((N_freqs, N_taus+N_RL))
            entry.A_im[:, N_RL:] = entry.A_im_temp
            entry.A_im[:,0] = 2*pi*entry.freq
            
            entry.M = np.zeros((N_taus+N_RL, N_taus+N_RL))
            entry.M[N_RL:,N_RL:] = entry.M_temp
<<<<<<< HEAD
            
            # optimally select the regularization level
            log_lambda_0 = log(reg_param) # initial guess for lambda
            if cv_type=='custom':
                entry.lambda_value = reg_param
            else:
                entry.lambda_value = basics.optimal_lambda(entry.A_re, entry.A_im, entry.b_re, entry.b_im, entry.M, data_used, induct_used, log_lambda_0, cv_type) 

            print('The value of the regularization parameter is', entry.lambda_value) # to check the value of lambda
            
            # recover the DRT using cvxopt
            
            H_im, c_im = basics.quad_format_separate(entry.A_im, entry.b_im, entry.M, entry.lambda_value)
            #
            # enforce positivity constraints
            # bound matrix
            G = matrix(-np.identity(entry.b_im.shape[0]+N_RL))
            h = matrix(np.zeros(entry.b_im.shape[0]+N_RL))
            # Formulate the quadratic programming problem
            ##
            # Solve the quadratic programming problem
            sol = solvers.qp(matrix(H_im), matrix(c_im),G,h)
            x = np.array(sol['x']).flatten()

            # prepare for HMC sampler
            entry.mu_Z_re = entry.A_re@x
            entry.mu_Z_im = entry.A_im@x
            entry.res_re = entry.mu_Z_re-entry.b_re
            entry.res_im = entry.mu_Z_im-entry.b_im
            
            # only consider std of residuals in the imaginary part
            sigma_re_im = np.std(entry.res_im)
            inv_V = 1/sigma_re_im**2*np.eye(N_freqs)
            
            Sigma_inv = (entry.A_im.T@inv_V@entry.A_im) + (entry.lambda_value/sigma_re_im**2)*entry.M
            mu_numerator = entry.A_im.T@inv_V@entry.b_im

=======
        
        # optimally select the regularization level
        log_lambda_0 = log(reg_param) # initial guess for lambda
        entry.lambda_value = basics.optimal_lambda(entry.A_re, entry.A_im, entry.b_re, entry.b_im, entry.M, log_lambda_0, cv_type) 
        
        ##
        # enforce positivity constraints
        lb = np.zeros([entry.b_re.shape[0]+N_RL]) 
        bound_mat = np.eye(lb.shape[0])
        
        # recover the DRT using cvxopt
        H_im, c_im = basics.quad_format_separate(entry.A_im, entry.b_im, entry.M, entry.lambda_value)

        x = basics.cvxopt_solve_qpr(H_im, c_im,-bound_mat,lb) # using cvxopt
        # prepare for HMC sampler
        entry.mu_Z_re = entry.A_re@x
        entry.mu_Z_im = entry.A_im@x
        entry.res_re = entry.mu_Z_re-entry.b_re
        entry.res_im = entry.mu_Z_im-entry.b_im
        
        # only consider std of residuals in the imaginary part
        sigma_re_im = np.std(entry.res_im)
        inv_V = 1/sigma_re_im**2*np.eye(N_freqs)
        
        Sigma_inv = (entry.A_im.T@inv_V@entry.A_im) + (entry.lambda_value/sigma_re_im**2)*entry.M
        mu_numerator = entry.A_im.T@inv_V@entry.b_im
        
>>>>>>> 6d798fd5
    elif data_used == 'Re Data': # select the real part of the impedance for the simple run
        N_RL = 1
        entry.A_re = np.zeros((N_freqs, N_taus+N_RL))
        entry.A_re[:, N_RL:] = entry.A_re_temp
        entry.A_re[:,0] = 1
        
        entry.A_im = np.zeros((N_freqs, N_taus+N_RL))
        entry.A_im[:, N_RL:] = entry.A_im_temp

        entry.M = np.zeros((N_taus+N_RL, N_taus+N_RL))
        entry.M[N_RL:,N_RL:] = entry.M_temp
        
        # optimally select the regularization level
        log_lambda_0 = log(reg_param) # initial guess for lambda
<<<<<<< HEAD
        if cv_type=='custom':
            entry.lambda_value = reg_param
        else:
            entry.lambda_value = basics.optimal_lambda(entry.A_re, entry.A_im, entry.b_re, entry.b_im, entry.M, data_used, induct_used, log_lambda_0, cv_type) 

        print('The value of the regularization parameter is', entry.lambda_lambda) # to check the value of lambda
        
        # recover the DRT using cvxopt 
        H_re,c_re = basics.quad_format_separate(entry.A_re, entry.b_re, entry.M, entry.lambda_value)
    
        # enforce positivity constraints
        # ## bound matrix
        G = matrix(-np.identity(entry.b_re.shape[0]+N_RL))
        h = matrix(np.zeros(entry.b_re.shape[0]+N_RL))
        # Formulate the quadratic programming problem
        ###
        # Solve the quadratic programming problem
        sol = solvers.qp(matrix(H_re), matrix(c_re),G,h)
        x = np.array(sol['x']).flatten()

=======
        entry.lambda_value = basics.optimal_lambda(entry.A_re, entry.A_im, entry.b_re, entry.b_im, entry.M, log_lambda_0, cv_type) 
        
        # recover the DRT using cvxopt 
        H_re,c_re = basics.quad_format_separate(entry.A_re, entry.b_re, entry.M, entry.lambda_value)
        
        ## enforce negativity constraint   
        
        lb = np.zeros([entry.b_re.shape[0]+N_RL])  
        bound_mat = np.eye(lb.shape[0])
        # recovered DRT
        x = basics.cvxopt_solve_qpr(H_re, c_re, -bound_mat,lb) # using cvxopt
>>>>>>> 6d798fd5
        # prepare for HMC sampler
        entry.mu_Z_re = entry.A_re@x
        entry.mu_Z_im = entry.A_im@x       
        entry.res_re = entry.mu_Z_re-entry.b_re
        entry.res_im = entry.mu_Z_im-entry.b_im
        
        # only consider std of residuals in the real part
        sigma_re_im = np.std(entry.res_re)
        inv_V = 1/sigma_re_im**2*np.eye(N_freqs)
        
        Sigma_inv = (entry.A_re.T@inv_V@entry.A_re) + (entry.lambda_value/sigma_re_im**2)*entry.M
        mu_numerator = entry.A_re.T@inv_V@entry.b_re

    entry.Sigma_inv = (Sigma_inv+Sigma_inv.T)/2
    
    # test if the covariance matrix is positive definite
    if (nPD.is_PD(entry.Sigma_inv)==False):
        entry.Sigma_inv = nPD.nearest_PD(entry.Sigma_inv) # if not, use the nearest positive definite matrix
    
    L_Sigma_inv = np.linalg.cholesky(entry.Sigma_inv)
    entry.mu = np.linalg.solve(L_Sigma_inv, mu_numerator)
    entry.mu = np.linalg.solve(L_Sigma_inv.T, entry.mu)
    # entry.mu = np.linalg.solve(entry.Sigma_inv, mu_numerator)
    
    # Step 3: obtaining the result of inductance, resistance, and gamma  
    if N_RL == 0: 
        entry.L, entry.R = 0, 0        
    elif N_RL == 1 and data_used == 'Im Data':
        entry.L, entry.R = x[0], 0    
    elif N_RL == 1 and data_used != 'Im Data':
        entry.L, entry.R = 0, x[0]
    elif N_RL == 2:
        entry.L, entry.R = x[0:2]
        
    entry.x = x[N_RL:]
    entry.out_tau_vec, entry.gamma = basics.x_to_gamma(x[N_RL:], entry.tau_fine, entry.tau, entry.epsilon, rbf_type)
    entry.N_RL = N_RL 
    entry.method = 'simple'
    
    return entry


def Bayesian_run(entry, rbf_type = 'Gaussian', data_used = 'Combined Re-Im Data', induct_used = 1, der_used = '1st order', cv_type = 'custom', reg_param = 1E-3, shape_control = 'FWHM Coefficient', coeff = 0.5, NMC_sample = 2000):
    
    """
    This function enables to recover the DRT with its uncertainty in a Bayesian framework. 
    References:
        F. Ciucci, C. Chen, Analysis of electrochemical impedance spectroscopy data using the distribution of relaxation times: A Bayesian and hierarchical Bayesian approach, Electrochimica Acta 167 (2015) 439-454.
        M. B. Effat, F. Ciucci, Bayesian and hierarchical Bayesian based regularization for deconvolving the distribution of relaxation times from electrochemical impedance spectroscopy data, Electrochimica Acta 247 (2017) 1117-1129.
    Inputs:
        entry: an EIS spectrum
        rbf_type: discretization function
        data_used: part of the EIS spectrum used for regularization
        induct_used: treatment of the inductance part
        der_used: order of the derivative considered for the M matrix
        cv_type: regularization method used to select the regularization parameter for ridge regression
        reg_param: regularization parameter applied when "custom" is used for cv_type  
        shape_control: option for controlling the shape of the radial basis function (RBF) 
        coeff: magnitude of the shape control
        NMC_sample: number of samples for the HMC sampler
    """
    
    simple_run(entry, rbf_type=rbf_type, data_used=data_used, induct_used = induct_used, 
               der_used=der_used, cv_type=cv_type, reg_param=reg_param, shape_control = shape_control, coeff=coeff) 

    # using HMC sampler to sample the truncated Gaussian distribution
    
    # object_A.plot_DRT()
    entry.mu = entry.mu[entry.N_RL:] # reshape to avoid error as
    entry.Sigma_inv = entry.Sigma_inv[entry.N_RL:,entry.N_RL:]
    
    # Step 1: Cholesky Transform instead of direct inverse 
    L_Sigma_inv = np.linalg.cholesky(entry.Sigma_inv)
    L_Sigma_agm = np.linalg.inv(L_Sigma_inv)
    entry.Sigma = L_Sigma_agm.T@L_Sigma_agm
    
    # Step 2: set up the boundary constraints
    F = np.eye(entry.x.shape[0])
    g = np.finfo(float).eps*np.ones(entry.mu.shape[0])
    initial_X = entry.x
    
    # Step 3: use generate_tmg from HMC_exact.py to sample the truncated Gaussian distribution
    entry.Xs = HMC.generate_tmg(F, g, entry.Sigma, entry.mu, initial_X, cov=True, L=NMC_sample)
    entry.lower_bound = np.quantile(entry.Xs[:,501:],.005,axis=1)
    entry.upper_bound = np.quantile(entry.Xs[:,501:],.995,axis=1)
    entry.mean = np.mean(entry.Xs[:,501:],axis=1)    
    
    # Step 4: map array to gamma
    entry.out_tau_vec,entry.lower_bound = basics.x_to_gamma(entry.lower_bound, entry.tau_fine, entry.tau, entry.epsilon, rbf_type)
    entry.out_tau_vec,entry.upper_bound = basics.x_to_gamma(entry.upper_bound, entry.tau_fine, entry.tau, entry.epsilon, rbf_type)
    entry.out_tau_vec,entry.mean = basics.x_to_gamma(entry.mean, entry.tau_fine, entry.tau, entry.epsilon, rbf_type)
    
    entry.method = 'credit'

    return entry

##

def BHT_run(entry, rbf_type = 'Gaussian', der_used = '1st order', shape_control = 'FWHM Coefficient', coeff = 0.5):
    
    """
    This function enables to assess the compliance of an EIS spectrum to the Kramers-Kronig relations.
    References: 
       J. Liu, T. H. Wan, F. Ciucci, A Bayesian view on the Hilbert transform and the Kramers-Kronig transform of electrochemical impedance data: Probabilistic estimates and quality scores, Electrochimica Acta. 357 (2020) 136864.
       F. Ciucci, The Gaussian process hilbert transform (GP-HT): Testing the consistency of electrochemical impedance spectroscopy data, Journal of the Electrochemical Society. 167-12 (2020) 126503.
    Inputs:
       entry: an EIS spectrum
       rbf_type: discretization function
       der_used: order of the derivative considered for the M matrix
       shape_control: option for controlling the shape of the radial basis function (RBF) 
       coeff: magnitude of the shape control           
    """   
    
    omega_vec = 2*pi*entry.freq
    N_freqs = entry.freq.shape[0]
    N_taus = entry.tau.shape[0]
    
    # Step 1: construct the A matrix
    entry.epsilon = basics.compute_epsilon(entry.freq, coeff, rbf_type, shape_control)
    ####
    A_re_temp = basics.assemble_A_re(entry.freq, entry.tau, entry.epsilon, rbf_type)
    A_im_temp = basics.assemble_A_im(entry.freq, entry.tau, entry.epsilon, rbf_type)
    ##
    
    # add resistance column and inductance column to A_re and A_im
    entry.A_re = np.append(np.ones([N_freqs,1]), A_re_temp, axis=1)
    entry.A_im = np.append(omega_vec.reshape(N_freqs,1), A_im_temp, axis=1)
    entry.A_H_re = A_re_temp
    entry.A_H_im = A_im_temp  
    entry.b_re = entry.Z_exp.real
    entry.b_im = entry.Z_exp.imag
    
    # Step 2: construct the M matrix
    if der_used == '1st order':
        entry.M_temp = basics.assemble_M_1(entry.tau, entry.epsilon, rbf_type)
    
    elif der_used == '2nd order':
        entry.M_temp = basics.assemble_M_2(entry.tau, entry.epsilon, rbf_type)
    entry.M = np.zeros((N_taus+1, N_taus+1))
    entry.M[1:,1:] = entry.M_temp 
    
    # Step 3: test HT_single_est (try until no error occur for the HT_single_est)
    while True:
        try:
            theta_0 = 10**(6*np.random.rand(3, 1)-3)
            out_dict_real = BHT.HT_single_est(theta_0, entry.Z_exp.real, entry.A_re, entry.A_H_im, entry.M, N_freqs, N_taus)
            theta_0 = out_dict_real['theta']
            out_dict_imag = BHT.HT_single_est(theta_0, entry.Z_exp.imag, entry.A_im, entry.A_H_re, entry.M, N_freqs, N_taus)
            
            break
            
        except:
            print('Error Occur, Try Another Inital Condition')
    
    # Step 4: score the EIS
    entry.out_scores = BHT.EIS_score(theta_0, entry.freq, entry.Z_exp, out_dict_real, out_dict_imag, N_MC_samples=10000)
    
    # Step 5: display the bands and the Hilbert fitting of the real and the imaginary parts
    
    # Step 5.1: Real part
    
    # Step 5.1.1: Bayesian regression
    entry.mu_Z_re = out_dict_real.get('mu_Z')
    entry.cov_Z_re = np.diag(out_dict_real.get('Sigma_Z'))

    entry.mu_R_inf = out_dict_real.get('mu_gamma')[0]
    entry.cov_R_inf = np.diag(out_dict_real.get('Sigma_gamma'))[0]

    # Step 5.1.2: DRT part
    entry.mu_Z_DRT_re = out_dict_real.get('mu_Z_DRT')
    entry.cov_Z_DRT_re = np.diag(out_dict_real.get('Sigma_Z_DRT'))

    # Step 5.1.3: HT prediction
    entry.mu_Z_H_im = out_dict_real.get('mu_Z_H')
    entry.cov_Z_H_im = np.diag(out_dict_real.get('Sigma_Z_H'))

    # Step 5.1.4: sigma_n estimation
    entry.sigma_n_re = out_dict_real.get('theta')[0]

    # Step 5.1.5: mu_gamma estimation
    entry.mu_gamma_re = out_dict_real.get('mu_gamma')
    entry.out_tau_vec,entry.mu_gamma_fine_re = basics.x_to_gamma(entry.mu_gamma_re[1:],entry.tau_fine,entry.tau, entry.epsilon, rbf_type)
    
    # Step 5.2: Imaginary part
    
    # Step 5.2.1: Bayesian regression
    entry.mu_Z_im = out_dict_imag.get('mu_Z')
    entry.cov_Z_im = np.diag(out_dict_imag.get('Sigma_Z'))

    entry.mu_L_0 = out_dict_imag.get('mu_gamma')[0]
    entry.cov_L_0 = np.diag(out_dict_imag.get('Sigma_gamma'))[0]

    # Step 5.2.2: DRT part
    entry.mu_Z_DRT_im = out_dict_imag.get('mu_Z_DRT')
    entry.cov_Z_DRT_im = np.diag(out_dict_imag.get('Sigma_Z_DRT'))
    
    # Step 5.2.3: HT prediction
    entry.mu_Z_H_re = out_dict_imag.get('mu_Z_H')
    entry.cov_Z_H_re = np.diag(out_dict_imag.get('Sigma_Z_H'))

    # Step 5.2.4: sigma_n estimation
    entry.sigma_n_im = out_dict_imag.get('theta')[0]

    # Step 5.2.5: mu_gamma estimation
    entry.mu_gamma_im = out_dict_imag.get('mu_gamma')
    entry.out_tau_vec,entry.mu_gamma_fine_im = basics.x_to_gamma(entry.mu_gamma_im[1:], entry.tau_fine, entry.tau, entry.epsilon, rbf_type)
    
    # Step 6: plot the fits
    entry.mu_Z_H_re_agm = entry.mu_R_inf + entry.mu_Z_H_re
    entry.band_re_agm = sqrt(entry.cov_R_inf + entry.cov_Z_H_re + entry.sigma_n_im**2)

    entry.mu_Z_H_im_agm = omega_vec*entry.mu_L_0 + entry.mu_Z_H_im
    entry.band_im_agm = sqrt((omega_vec**2)*entry.cov_L_0 + entry.cov_Z_H_im + entry.sigma_n_re**2)

    # Step 7: residuals of the Hilbert DRT
    entry.res_H_re = entry.mu_Z_H_re_agm-entry.b_re
    entry.res_H_im = entry.mu_Z_H_im_agm-entry.b_im
    
    entry.method = 'BHT'    
    
    return entry


# ## For peak analysis

<<<<<<< HEAD
def peak_analysis(entry, rbf_type='Gaussian', data_used='Combined Re-Im Data', induct_used=1, der_used='1st order', cv_type='GCV', reg_param=1E-3, shape_control='FWHM Coefficient', coeff=0.5, peak_method='separate', N_peaks=1):
=======
def peak_analysis(entry, rbf_type = 'Gaussian', data_used = 'Combined Re-Im Data', induct_used = 1, der_used = '1st order', cv_type = 'custom', reg_param = 1E-3, shape_control = 'FWHM Coefficient', coeff = 0.5, peak_method = 'separate', N_peaks=1):
     
>>>>>>> 6d798fd5
    """
    This function identifies the DRT peaks.
    
    Inputs:
        entry: an EIS spectrum
        rbf_type: discretization function
        data_used: part of the EIS spectrum used for regularization
        induct_used: treatment of the inductance part
        der_used: order of the derivative considered for the M matrix
        cv_type: regularization method used to select the regularization parameter for ridge regression
        reg_param: regularization parameter applied when "custom" is used for cv_type  
        shape_control: option for controlling the shape of the radial basis function (RBF) 
        coeff: magnitude of the shape control
        N_peaks: desired number of peaks
        peak_method: option for the fit of the recovered DRT, either 'separate' to separately fit each peak, or 'combine' to optimize all the peaks at once
    """
    
    # Step 1: Define the necessary quantities before the subsequent optimizations
    entry.N_peaks = int(N_peaks)
    
    # This is dummy simple run
    simple_run(entry, rbf_type=rbf_type, data_used=data_used, induct_used=induct_used, 
               der_used=der_used, cv_type=cv_type, reg_param=reg_param, shape_control=shape_control, coeff=coeff) 
    
    # Upper and lower log tau values
    log_tau_min = np.min(np.log(entry.out_tau_vec))
    log_tau_max = np.max(np.log(entry.out_tau_vec))
    
    # Find initial peaks in the gamma spectrum
    peak_indices, _ = find_peaks(entry.gamma, height=0.005 * np.std(entry.gamma), distance=5)
    N_peaks = min(len(peak_indices), entry.N_peaks)
    
    # Set up bounds for optimization
    bounds = []
    for _ in range(N_peaks):
        bounds.extend([
            (0, 1.3 * np.sqrt(np.max(entry.gamma))),  # Bounds for sigma_f
            (log_tau_min, log_tau_max),               # Bounds for mu_log_tau
            (1.0 / (log_tau_max - log_tau_min), 10)   # Bounds for inv_sigma
        ])
    
    # Define the objective function for optimization
    def objective(params):
        return np.sum((peaks.peak_fct(params, entry.out_tau_vec, entry.N_peaks, 'Gaussian') - entry.gamma) ** 2)
    
    # Parameter optimization using differential evolution with workers=1 to disable parallel processing
    out_fit_tot = differential_evolution(objective, bounds, popsize=20, mutation=(0.5, 1.5), recombination=0.8,
                                         strategy='best1bin', seed=42, maxiter=200, workers=1)
    
    # Parameters for the overall Gaussian
    theta_fit_tot = out_fit_tot.x
    
    # Optimize the overall parameter for refinement purposes
    out_fit_tot = minimize(objective, theta_fit_tot, bounds=bounds, method='L-BFGS-B')
    theta_fit_tot = out_fit_tot.x
    entry.gamma_fit_tot = peaks.peak_fct(theta_fit_tot, entry.out_tau_vec, entry.N_peaks, 'Gaussian')
    
    # Generate individual Gaussian fits for each peak
    gamma_fit_list = [0] * N_peaks
    for k in range(entry.N_peaks):
        params = theta_fit_tot[3 * k:3 * k + 3]
        gamma_fit = peaks.peak_fct(params, entry.out_tau_vec, 1, 'Gaussian')
        gamma_fit_list[k] = gamma_fit
    
    if peak_method == 'separate':  # Separate fit of the DRT
        entry.out_gamma_fit = gamma_fit_list
        entry.Gaussian = np.array(gamma_fit_list)
        
        # Determine the number of vectors (columns)
        entry.num_vectors = entry.Gaussian.shape[0]
        
        # Generate automatic column headings
        entry.column_headings = [f'Gaussian_{i+1}' for i in range(entry.num_vectors)]
        
        # Convert the NumPy array to a DataFrame with automatic headings
        entry.df = pd.DataFrame(entry.Gaussian.T, columns=entry.column_headings)
    
    else:  # Combine fit of the DRT
        entry.out_gamma_fit = entry.gamma_fit_tot
    
    entry.method = 'peak'
    
    return entry<|MERGE_RESOLUTION|>--- conflicted
+++ resolved
@@ -1,42 +1,26 @@
 # -*- coding: utf-8 -*-
 __authors__ = 'Francesco Ciucci, Ting Hei Wan, Adeleke Maradesa, Baptiste Py'
-__date__ = '28th June 2024'
+__date__ = '13th November 2023'
 
 """
-This file stores all the functions that are shared by all three DRT methods, i.e., simple, Bayesian, and Bayesian Hilbert Transform.
-References: 
-    [1] T. H. Wan, M. Saccoccio, C. Chen, F. Ciucci, Influence of the discretization methods on the distribution of relaxation times deconvolution: Implementing radial basis functions with DRTtools, Electrochimica Acta. 184 (2015) 483-499.
-    [2] M. Saccoccio, T. H. Wan, C. Chen,F. Ciucci, Optimal regularization in distribution of relaxation times applied to electrochemical impedance spectroscopy: Ridge and lasso regression methods - A theoretical and experimental study, Electrochimica Acta. 147 (2014) 470-482.
-    [3] J. Liu, T. H. Wan, F. Ciucci, A Bayesian view on the Hilbert transform and the Kramers-Kronig transform of electrochemical impedance data: Probabilistic estimates and quality scores, Electrochimica Acta. 357 (2020) 136864.
-    [4] A. Maradesa, B. Py, T.H. Wan, M.B. Effat, F. Ciucci, Selecting the regularization parameter in the distribution of relaxation times, Journal of the Electrochemical Society. 170 (2023) 030502.
+    Several Python packages are required, namely numpy, pandas, math, scipy, and matplotlib.
 """
+
 
 # Maths and data related packages
 import numpy as np
-import sys
 from numpy import log, log10, sqrt
 import pandas as pd
 from math import pi
-from scipy.optimize import differential_evolution, minimize
-from scipy.signal import find_peaks
+from scipy.optimize import minimize
 import matplotlib.pyplot as plt
-import importlib
-from cvxopt import matrix, solvers
 
 # pyDRTtools related package
-#
-from . import peak_analysis as peaks
-# from . import parameter_selection as param
-from . import basics
-from . import nearest_PD as nPD
+from . import basics 
 import importlib
 importlib.reload(basics)
-importlib.reload(peaks)
-# importlib.reload(param)
-#from . import deep_learning as deep
 from . import BHT 
-from . import HMC
-import time 
+from . import HMC 
 
 class EIS_object(object):
     
@@ -45,12 +29,13 @@
     def __init__(self, freq, Z_prime, Z_double_prime):
         
         """
-        This is EIS_object class 
+        This function define an EIS_object.
         Inputs:
             freq: frequency of the EIS measurement
             Z_prime: real part of the impedance
             Z_double_prime: imaginery part of the impedance
         """
+        
         # define an EIS_object
         self.freq = freq
         self.Z_prime = Z_prime
@@ -62,12 +47,9 @@
         self.Z_prime_0 = Z_prime
         self.Z_double_prime_0 = Z_double_prime
         self.Z_exp_0 = Z_prime + 1j*Z_double_prime
-
+        
         self.tau = 1/freq # we assume that the collocation points equal to 1/freq as default
-        self.tau_fine  = np.logspace(log10(self.tau.min())-0.5,log10(self.tau.max())+0.5,10*freq.shape[0]) 
-        ## select custom collocation
-
-        # tau_fine = np.logspace(tau_min, tau_max, num = N_taus, endpoint=True)   
+        self.tau_fine  = np.logspace(log10(self.tau.min())-0.5,log10(self.tau.max())+0.5,10*freq.shape[0])            
 
         self.method = 'none'
     
@@ -128,10 +110,8 @@
     
         plt.show()
 
-# 
 
 def simple_run(entry, rbf_type = 'Gaussian', data_used = 'Combined Re-Im Data', induct_used = 1, der_used = '1st order', cv_type = 'custom', reg_param = 1E-3, shape_control = 'FWHM Coefficient', coeff = 0.5):
-    
     
     """
     This function enables to compute the DRT using ridge regression (also known as Tikhonov regression)
@@ -149,6 +129,8 @@
         coeff: magnitude of the shape control
     """
     
+    # Step 1: define the matrices
+    
     # Step 1.1: define the optimization bounds
     N_freqs = entry.freq.shape[0]
     N_taus = entry.tau.shape[0]
@@ -159,20 +141,20 @@
     entry.epsilon = basics.compute_epsilon(entry.freq, coeff, rbf_type, shape_control)
     
     # Step 1.3: compute A matrix
-    ## assemble_A_re(freq_vec, tau_vec, epsilon, rbf_type)
-    entry.A_re_temp = basics.assemble_A_re(entry.freq, entry.tau, entry.epsilon, rbf_type)
-    entry.A_im_temp = basics.assemble_A_im(entry.freq, entry.tau, entry.epsilon, rbf_type)
-    
-    # Step 1.4: compute M matrix  assemble_M_1(tau_vec, epsilon, rbf_type)
+    entry.A_re_temp = basics.assemble_A_re(entry.freq, entry.tau, entry.epsilon, rbf_type, flag1='simple', flag2='impedance')
+    entry.A_im_temp = basics.assemble_A_im(entry.freq, entry.tau, entry.epsilon, rbf_type, flag1='simple', flag2='impedance')
+    
+    # Step 1.4: compute M matrix
     if der_used == '1st order':
-        entry.M_temp = basics.assemble_M_1(entry.tau, entry.epsilon, rbf_type)
+        entry.M_temp = basics.assemble_M_1(entry.tau, entry.epsilon, rbf_type, flag='simple')
     elif der_used == '2nd order':
-        entry.M_temp = basics.assemble_M_2(entry.tau, entry.epsilon, rbf_type)
+        entry.M_temp = basics.assemble_M_2(entry.tau, entry.epsilon, rbf_type, flag='simple')
     
     # Step 2: conduct ridge regularization
     if data_used == 'Combined Re-Im Data': # select both parts of the impedance for the simple run
  
         if induct_used == 0 or induct_used == 2: # without considering the inductance
+            
             N_RL = 1 # N_RL length of resistance plus inductance
             entry.A_re = np.zeros((N_freqs, N_taus+N_RL))
             entry.A_re[:,N_RL:] = entry.A_re_temp
@@ -184,42 +166,7 @@
             entry.M = np.zeros((N_taus+N_RL, N_taus+N_RL))
             entry.M[N_RL:,N_RL:] = entry.M_temp
             
-            # optimally select the regularization level
-            # initial guess for the hyperparameter
-            log_lambda_0 = log(reg_param) # initial guess for lambda
-            #
-            if cv_type=='custom':
-                entry.lambda_value = reg_param
-            else:
-                entry.lambda_value = basics.optimal_lambda(entry.A_re, entry.A_im, entry.b_re, entry.b_im, entry.M, data_used, induct_used, log_lambda_0, cv_type) 
-                
-            print('The value of the regularization parameter is', entry.lambda_value) # to check the value of lambda
-            
-            # recover the DRT using cvxopt
-            H_combined,c_combined = basics.quad_format_combined(entry.A_re, entry.A_im, entry.b_re, entry.b_im, entry.M, entry.lambda_value)
-            # enforce positivity constraint # N_RL
-            ## bound matrix
-            G = matrix(-np.identity(entry.b_re.shape[0]+N_RL))
-            h = matrix(np.zeros(entry.b_re.shape[0]+N_RL))
-            # Formulate the quadratic programming problem
-            # Solve the quadratic programming problem
-            sol = solvers.qp(matrix(H_combined), matrix(c_combined),G,h)
-            x = np.array(sol['x']).flatten()
-
-            # prepare for HMC sampler, it will be used if needed
-            entry.mu_Z_re = entry.A_re@x
-            entry.mu_Z_im = entry.A_im@x
-            entry.res_re = entry.mu_Z_re-entry.b_re
-            entry.res_im = entry.mu_Z_im-entry.b_im
-
-            # only consider std of residuals in both parts
-            sigma_re_im = np.std(np.concatenate([entry.res_re,entry.res_im]))
-            inv_V = 1/sigma_re_im**2*np.eye(N_freqs)
-        
-            Sigma_inv = (entry.A_re.T@inv_V@entry.A_re) + (entry.A_im.T@inv_V@entry.A_im) + (entry.lambda_value/sigma_re_im**2)*entry.M
-            mu_numerator = entry.A_re.T@inv_V@entry.b_re + entry.A_im.T@inv_V@entry.b_im
-           
-        elif induct_used == 1: # considering the inductance
+        elif induct_used == 1: #considering the inductance
             N_RL = 2
             entry.A_re = np.zeros((N_freqs, N_taus+N_RL))
             entry.A_re[:, N_RL:] = entry.A_re_temp
@@ -231,41 +178,6 @@
 
             entry.M = np.zeros((N_taus+N_RL, N_taus+N_RL))
             entry.M[N_RL:,N_RL:] = entry.M_temp
-<<<<<<< HEAD
-            
-            # optimally select the regularization level
-            log_lambda_0 = log(reg_param) # initial guess for lambda
-            if cv_type=='custom':
-                entry.lambda_value = reg_param
-            else:
-                entry.lambda_value = basics.optimal_lambda(entry.A_re, entry.A_im, entry.b_re, entry.b_im, entry.M, data_used, induct_used, log_lambda_0, cv_type) 
-                
-            print('The value of the regularization parameter is', entry.lambda_value) # to check the value of lambda
-            
-            # recover the DRT using cvxopt
-            H_combined,c_combined = basics.quad_format_combined(entry.A_re, entry.A_im, entry.b_re, entry.b_im, entry.M, entry.lambda_value)
-            # enforce positivity constraint # N_RL
-            ## bound matrix
-            G = matrix(-np.identity(entry.b_re.shape[0]+N_RL))
-            h = matrix(np.zeros(entry.b_re.shape[0]+N_RL))
-            # Formulate the quadratic programming problem
-            # Solve the quadratic programming problem
-            sol = solvers.qp(matrix(H_combined), matrix(c_combined),G,h)
-            x = np.array(sol['x']).flatten()
-
-            entry.mu_Z_re = entry.A_re@x
-            entry.mu_Z_im = entry.A_im@x
-            entry.res_re = entry.mu_Z_re-entry.b_re
-            entry.res_im = entry.mu_Z_im-entry.b_im
-
-            # only consider std of residuals in both parts
-            sigma_re_im = np.std(np.concatenate([entry.res_re,entry.res_im]))
-            inv_V = 1/sigma_re_im**2*np.eye(N_freqs)
-        
-            Sigma_inv = (entry.A_re.T@inv_V@entry.A_re) + (entry.A_im.T@inv_V@entry.A_im) + (entry.lambda_value/sigma_re_im**2)*entry.M
-            mu_numerator = entry.A_re.T@inv_V@entry.b_re + entry.A_im.T@inv_V@entry.b_im
-            
-=======
         
         # optimally select the regularization level
         log_lambda_0 = log(reg_param) # initial guess for lambda
@@ -291,7 +203,6 @@
         Sigma_inv = (entry.A_re.T@inv_V@entry.A_re) + (entry.A_im.T@inv_V@entry.A_im) + (entry.lambda_value/sigma_re_im**2)*entry.M
         mu_numerator = entry.A_re.T@inv_V@entry.b_re + entry.A_im.T@inv_V@entry.b_im
         
->>>>>>> 6d798fd5
     elif data_used == 'Im Data': # select the imaginary part of the impedance for the simple run
         
         if induct_used == 0 or induct_used == 2: # without considering the inductance
@@ -305,40 +216,6 @@
             entry.M = np.zeros((N_taus+N_RL, N_taus+N_RL))
             entry.M[N_RL:,N_RL:] = entry.M_temp
             
-            # optimally select the regularization level
-            log_lambda_0 = log(reg_param) # initial guess for lambda
-            if cv_type=='custom':
-                entry.lambda_value = reg_param
-            else:
-                entry.lambda_value = basics.optimal_lambda(entry.A_re, entry.A_im, entry.b_re, entry.b_im, entry.M, data_used, induct_used, log_lambda_0, cv_type) 
-                
-            print('The value of the regularization parameter is', entry.lambda_value) # to check the value of lambda
-            
-            # recover the DRT using cvxopt
-            H_im, c_im = basics.quad_format_separate(entry.A_im, entry.b_im, entry.M, entry.lambda_value)
-            # enforce positivity constraints
-            ## bound matrix
-            G = matrix(-np.identity(entry.b_im.shape[0]+N_RL))
-            h = matrix(np.zeros(entry.b_im.shape[0]+N_RL))
-            # Formulate the quadratic programming problem
-            # Solve the quadratic programming problem
-            sol = solvers.qp(matrix(H_im), matrix(c_im),G,h)
-            x = np.array(sol['x']).flatten()
-
-            # prepare for HMC sampler
-            entry.mu_Z_re = entry.A_re@x
-            entry.mu_Z_im = entry.A_im@x
-            entry.res_re = entry.mu_Z_re-entry.b_re
-            entry.res_im = entry.mu_Z_im-entry.b_im
-            
-            # only consider std of residuals in the imaginary part
-            sigma_re_im = np.std(entry.res_im)
-            inv_V = 1/sigma_re_im**2*np.eye(N_freqs)
-            
-            Sigma_inv = (entry.A_im.T@inv_V@entry.A_im) + (entry.lambda_value/sigma_re_im**2)*entry.M
-            mu_numerator = entry.A_im.T@inv_V@entry.b_im
-
-            
         elif induct_used == 1: # considering the inductance
             N_RL = 1
             entry.A_re = np.zeros((N_freqs, N_taus+N_RL))
@@ -350,45 +227,6 @@
             
             entry.M = np.zeros((N_taus+N_RL, N_taus+N_RL))
             entry.M[N_RL:,N_RL:] = entry.M_temp
-<<<<<<< HEAD
-            
-            # optimally select the regularization level
-            log_lambda_0 = log(reg_param) # initial guess for lambda
-            if cv_type=='custom':
-                entry.lambda_value = reg_param
-            else:
-                entry.lambda_value = basics.optimal_lambda(entry.A_re, entry.A_im, entry.b_re, entry.b_im, entry.M, data_used, induct_used, log_lambda_0, cv_type) 
-
-            print('The value of the regularization parameter is', entry.lambda_value) # to check the value of lambda
-            
-            # recover the DRT using cvxopt
-            
-            H_im, c_im = basics.quad_format_separate(entry.A_im, entry.b_im, entry.M, entry.lambda_value)
-            #
-            # enforce positivity constraints
-            # bound matrix
-            G = matrix(-np.identity(entry.b_im.shape[0]+N_RL))
-            h = matrix(np.zeros(entry.b_im.shape[0]+N_RL))
-            # Formulate the quadratic programming problem
-            ##
-            # Solve the quadratic programming problem
-            sol = solvers.qp(matrix(H_im), matrix(c_im),G,h)
-            x = np.array(sol['x']).flatten()
-
-            # prepare for HMC sampler
-            entry.mu_Z_re = entry.A_re@x
-            entry.mu_Z_im = entry.A_im@x
-            entry.res_re = entry.mu_Z_re-entry.b_re
-            entry.res_im = entry.mu_Z_im-entry.b_im
-            
-            # only consider std of residuals in the imaginary part
-            sigma_re_im = np.std(entry.res_im)
-            inv_V = 1/sigma_re_im**2*np.eye(N_freqs)
-            
-            Sigma_inv = (entry.A_im.T@inv_V@entry.A_im) + (entry.lambda_value/sigma_re_im**2)*entry.M
-            mu_numerator = entry.A_im.T@inv_V@entry.b_im
-
-=======
         
         # optimally select the regularization level
         log_lambda_0 = log(reg_param) # initial guess for lambda
@@ -416,8 +254,8 @@
         Sigma_inv = (entry.A_im.T@inv_V@entry.A_im) + (entry.lambda_value/sigma_re_im**2)*entry.M
         mu_numerator = entry.A_im.T@inv_V@entry.b_im
         
->>>>>>> 6d798fd5
     elif data_used == 'Re Data': # select the real part of the impedance for the simple run
+        
         N_RL = 1
         entry.A_re = np.zeros((N_freqs, N_taus+N_RL))
         entry.A_re[:, N_RL:] = entry.A_re_temp
@@ -431,28 +269,6 @@
         
         # optimally select the regularization level
         log_lambda_0 = log(reg_param) # initial guess for lambda
-<<<<<<< HEAD
-        if cv_type=='custom':
-            entry.lambda_value = reg_param
-        else:
-            entry.lambda_value = basics.optimal_lambda(entry.A_re, entry.A_im, entry.b_re, entry.b_im, entry.M, data_used, induct_used, log_lambda_0, cv_type) 
-
-        print('The value of the regularization parameter is', entry.lambda_lambda) # to check the value of lambda
-        
-        # recover the DRT using cvxopt 
-        H_re,c_re = basics.quad_format_separate(entry.A_re, entry.b_re, entry.M, entry.lambda_value)
-    
-        # enforce positivity constraints
-        # ## bound matrix
-        G = matrix(-np.identity(entry.b_re.shape[0]+N_RL))
-        h = matrix(np.zeros(entry.b_re.shape[0]+N_RL))
-        # Formulate the quadratic programming problem
-        ###
-        # Solve the quadratic programming problem
-        sol = solvers.qp(matrix(H_re), matrix(c_re),G,h)
-        x = np.array(sol['x']).flatten()
-
-=======
         entry.lambda_value = basics.optimal_lambda(entry.A_re, entry.A_im, entry.b_re, entry.b_im, entry.M, log_lambda_0, cv_type) 
         
         # recover the DRT using cvxopt 
@@ -464,7 +280,6 @@
         bound_mat = np.eye(lb.shape[0])
         # recovered DRT
         x = basics.cvxopt_solve_qpr(H_re, c_re, -bound_mat,lb) # using cvxopt
->>>>>>> 6d798fd5
         # prepare for HMC sampler
         entry.mu_Z_re = entry.A_re@x
         entry.mu_Z_im = entry.A_im@x       
@@ -481,8 +296,8 @@
     entry.Sigma_inv = (Sigma_inv+Sigma_inv.T)/2
     
     # test if the covariance matrix is positive definite
-    if (nPD.is_PD(entry.Sigma_inv)==False):
-        entry.Sigma_inv = nPD.nearest_PD(entry.Sigma_inv) # if not, use the nearest positive definite matrix
+    if (basics.is_PD(entry.Sigma_inv)==False):
+        entry.Sigma_inv = basics.nearest_PD(entry.Sigma_inv) # if not, use the nearest positive definite matrix
     
     L_Sigma_inv = np.linalg.cholesky(entry.Sigma_inv)
     entry.mu = np.linalg.solve(L_Sigma_inv, mu_numerator)
@@ -498,7 +313,7 @@
         entry.L, entry.R = 0, x[0]
     elif N_RL == 2:
         entry.L, entry.R = x[0:2]
-        
+    
     entry.x = x[N_RL:]
     entry.out_tau_vec, entry.gamma = basics.x_to_gamma(x[N_RL:], entry.tau_fine, entry.tau, entry.epsilon, rbf_type)
     entry.N_RL = N_RL 
@@ -561,7 +376,6 @@
 
     return entry
 
-##
 
 def BHT_run(entry, rbf_type = 'Gaussian', der_used = '1st order', shape_control = 'FWHM Coefficient', coeff = 0.5):
     
@@ -584,10 +398,8 @@
     
     # Step 1: construct the A matrix
     entry.epsilon = basics.compute_epsilon(entry.freq, coeff, rbf_type, shape_control)
-    ####
-    A_re_temp = basics.assemble_A_re(entry.freq, entry.tau, entry.epsilon, rbf_type)
-    A_im_temp = basics.assemble_A_im(entry.freq, entry.tau, entry.epsilon, rbf_type)
-    ##
+    A_re_temp = basics.assemble_A_re(entry.freq, entry.tau, entry.epsilon, rbf_type, flag1='simple', flag2='impedance')
+    A_im_temp = basics.assemble_A_im(entry.freq, entry.tau, entry.epsilon, rbf_type, flag1='simple', flag2='impedance')
     
     # add resistance column and inductance column to A_re and A_im
     entry.A_re = np.append(np.ones([N_freqs,1]), A_re_temp, axis=1)
@@ -599,10 +411,10 @@
     
     # Step 2: construct the M matrix
     if der_used == '1st order':
-        entry.M_temp = basics.assemble_M_1(entry.tau, entry.epsilon, rbf_type)
+        entry.M_temp = basics.assemble_M_1(entry.tau, entry.epsilon, rbf_type, flag='simple')
     
     elif der_used == '2nd order':
-        entry.M_temp = basics.assemble_M_2(entry.tau, entry.epsilon, rbf_type)
+        entry.M_temp = basics.assemble_M_2(entry.tau, entry.epsilon, rbf_type, flag='simple')
     entry.M = np.zeros((N_taus+1, N_taus+1))
     entry.M[1:,1:] = entry.M_temp 
     
@@ -688,94 +500,114 @@
     return entry
 
 
-# ## For peak analysis
-
-<<<<<<< HEAD
-def peak_analysis(entry, rbf_type='Gaussian', data_used='Combined Re-Im Data', induct_used=1, der_used='1st order', cv_type='GCV', reg_param=1E-3, shape_control='FWHM Coefficient', coeff=0.5, peak_method='separate', N_peaks=1):
-=======
+## For peak analysis
+
 def peak_analysis(entry, rbf_type = 'Gaussian', data_used = 'Combined Re-Im Data', induct_used = 1, der_used = '1st order', cv_type = 'custom', reg_param = 1E-3, shape_control = 'FWHM Coefficient', coeff = 0.5, peak_method = 'separate', N_peaks=1):
      
->>>>>>> 6d798fd5
     """
-    This function identifies the DRT peaks.
-    
-    Inputs:
-        entry: an EIS spectrum
-        rbf_type: discretization function
-        data_used: part of the EIS spectrum used for regularization
-        induct_used: treatment of the inductance part
-        der_used: order of the derivative considered for the M matrix
-        cv_type: regularization method used to select the regularization parameter for ridge regression
-        reg_param: regularization parameter applied when "custom" is used for cv_type  
-        shape_control: option for controlling the shape of the radial basis function (RBF) 
-        coeff: magnitude of the shape control
-        N_peaks: desired number of peaks
-        peak_method: option for the fit of the recovered DRT, either 'separate' to separately fit each peak, or 'combine' to optimize all the peaks at once
+       This function enables to identify the DRT peaks.
+       Inputs:
+            entry: an EIS spectrum
+            rbf_type: discretization function
+            data_used: part of the EIS spectrum used for regularization
+            induct_used: treatment of the inductance part
+            der_used: order of the derivative considered for the M matrix
+            cv_type: regularization method used to select the regularization parameter for ridge regression
+            reg_param: regularization parameter applied when "custom" is used for cv_type  
+            shape_control: option for controlling the shape of the radial basis function (RBF) 
+            coeff: magnitude of the shape control
+            N_peaks: desired number of peaks
+            peak_method: option for the fit of the recovered DRT, either 'separate' to separately fit each peak, or 'combine' to optimize all the peaks at once
     """
     
-    # Step 1: Define the necessary quantities before the subsequent optimizations
-    entry.N_peaks = int(N_peaks)
-    
-    # This is dummy simple run
-    simple_run(entry, rbf_type=rbf_type, data_used=data_used, induct_used=induct_used, 
-               der_used=der_used, cv_type=cv_type, reg_param=reg_param, shape_control=shape_control, coeff=coeff) 
-    
-    # Upper and lower log tau values
+    # Step 1: define the necessary quantities before the subsequent optimizations
+    
+    entry.N_peaks = np.int_(N_peaks)
+    simple_run(entry, rbf_type=rbf_type, data_used=data_used, induct_used = induct_used, 
+               der_used=der_used, cv_type=cv_type, reg_param=reg_param, shape_control = shape_control, coeff=coeff) 
+    
+    # upper and lower log tau values
     log_tau_min = np.min(np.log(entry.out_tau_vec))
     log_tau_max = np.max(np.log(entry.out_tau_vec))
-    
-    # Find initial peaks in the gamma spectrum
-    peak_indices, _ = find_peaks(entry.gamma, height=0.005 * np.std(entry.gamma), distance=5)
-    N_peaks = min(len(peak_indices), entry.N_peaks)
-    
-    # Set up bounds for optimization
-    bounds = []
-    for _ in range(N_peaks):
-        bounds.extend([
-            (0, 1.3 * np.sqrt(np.max(entry.gamma))),  # Bounds for sigma_f
-            (log_tau_min, log_tau_max),               # Bounds for mu_log_tau
-            (1.0 / (log_tau_max - log_tau_min), 10)   # Bounds for inv_sigma
-        ])
-    
-    # Define the objective function for optimization
-    def objective(params):
-        return np.sum((peaks.peak_fct(params, entry.out_tau_vec, entry.N_peaks, 'Gaussian') - entry.gamma) ** 2)
-    
-    # Parameter optimization using differential evolution with workers=1 to disable parallel processing
-    out_fit_tot = differential_evolution(objective, bounds, popsize=20, mutation=(0.5, 1.5), recombination=0.8,
-                                         strategy='best1bin', seed=42, maxiter=200, workers=1)
-    
-    # Parameters for the overall Gaussian
-    theta_fit_tot = out_fit_tot.x
-    
-    # Optimize the overall parameter for refinement purposes
-    out_fit_tot = minimize(objective, theta_fit_tot, bounds=bounds, method='L-BFGS-B')
-    theta_fit_tot = out_fit_tot.x
-    entry.gamma_fit_tot = peaks.peak_fct(theta_fit_tot, entry.out_tau_vec, entry.N_peaks, 'Gaussian')
-    
-    # Generate individual Gaussian fits for each peak
-    gamma_fit_list = [0] * N_peaks
+
+    # list of gaussian matrices
+    p_fit_list = [0]*entry.N_peaks  # list of parameter values 
+    lb_list = [0]*entry.N_peaks    # list of lower bounds for the parameter values of each peak
+    ub_list = [0]*entry.N_peaks    # list of upper bounds for the parameter values of each peak
+    
+    # list of gaussian matrices
+    entry.gamma_fit_list = [0]*entry.N_peaks # separate case
+    
+    diff_gamma = np.copy(entry.gamma) # difference between the recovered DRT and the DRT with fitted peaks
+    
+        
+    # Step 2: optimal fit of each DRT peak
+    
+    for n in range(entry.N_peaks):
+        
+        # bounds for the N_peaks optimizations
+        max_sigma_f = 1.3*np.sqrt(np.max(diff_gamma))
+        lb = np.array([0, log_tau_min, 1.0/(log_tau_max-log_tau_min)]) # lower bounds for the subsequent minimization
+        ub = np.array([max_sigma_f, log_tau_max, np.inf]) # upper bounds for the subsequent minimization
+        lb_list[n] = lb
+        ub_list[n] = ub
+        
+        # residual function to minimize for each DRT peak
+        residual_fc = lambda p: np.linalg.norm(basics.gauss_fct(p, entry.out_tau_vec, 1) - diff_gamma) ** 2
+        
+        # initial guesses for the parameter values for each DRT peak
+        index_diff_peak = np.argmax(diff_gamma)
+        log_tau_diff_peak = np.log(entry.out_tau_vec[index_diff_peak])
+        diff_gamma_at_peak = diff_gamma[index_diff_peak]
+        sigma_f_at_peak = np.sqrt(diff_gamma_at_peak)
+        p_0 = np.array([sigma_f_at_peak, log_tau_diff_peak, 1]) 
+        
+        # minimization
+        options = {'disp': True, 'maxiter': 1e5} # additional options for the optimization
+        
+        # optimized p values and optimized fit of each DRT peak
+        out_fit = minimize(residual_fc, p_0, bounds=list(zip(lb, ub)), method='L-BFGS-B', options=options)
+        p_fit = out_fit.x
+        gamma_fit = basics.gauss_fct(p_fit, entry.out_tau_vec, 1)
+        
+        # save the n-th p values
+        p_fit_list[n] = p_fit
+        
+        # save the n-th gamma fit
+        entry.gamma_fit_list[n] = gamma_fit
+        
+        # initial DRT without the peak that was just fitted
+        diff_gamma -= gamma_fit
+    
+    # Step 3: optimal fit of the complete DRT function
+    
+    # bounds for the overall optimization
+    bnds_list = [] # concatenation of all the p values
+    
     for k in range(entry.N_peaks):
-        params = theta_fit_tot[3 * k:3 * k + 3]
-        gamma_fit = peaks.peak_fct(params, entry.out_tau_vec, 1, 'Gaussian')
-        gamma_fit_list[k] = gamma_fit
-    
-    if peak_method == 'separate':  # Separate fit of the DRT
-        entry.out_gamma_fit = gamma_fit_list
-        entry.Gaussian = np.array(gamma_fit_list)
-        
-        # Determine the number of vectors (columns)
-        entry.num_vectors = entry.Gaussian.shape[0]
-        
-        # Generate automatic column headings
-        entry.column_headings = [f'Gaussian_{i+1}' for i in range(entry.num_vectors)]
-        
-        # Convert the NumPy array to a DataFrame with automatic headings
-        entry.df = pd.DataFrame(entry.Gaussian.T, columns=entry.column_headings)
-    
-    else:  # Combine fit of the DRT
+        bnds_list.extend([(lb_list[k][0], ub_list[k][0]), (lb_list[k][1], ub_list[k][1]), (lb_list[k][2], ub_list[k][2])])     
+    
+    # initial values of the parameters for the overall optimization
+    p_fit_ini = np.concatenate([p_fit_list[k] for k in range(entry.N_peaks)])
+    
+    # residual function to minimize
+    residual_fct_fit = lambda p: np.linalg.norm(basics.gauss_fct(p, entry.out_tau_vec, entry.N_peaks) - entry.gamma) ** 2
+    
+    # minimization
+    out_fit_tot = minimize(residual_fct_fit, p_fit_ini, method='L-BFGS-B', options=options, bounds = bnds_list)
+    
+    # optimized p values and optimized fit
+    p_fit_tot = out_fit_tot.x
+    entry.gamma_fit_tot = basics.gauss_fct(p_fit_tot, entry.out_tau_vec, entry.N_peaks)
+    
+    if peak_method == 'separate': # separate fit of the DRT
+    
+        entry.out_gamma_fit = entry.gamma_fit_list
+    
+    else: # combine fit of the DRT
+    
         entry.out_gamma_fit = entry.gamma_fit_tot
-    
-    entry.method = 'peak'
+        
+    entry.method = 'peak'   
     
     return entry